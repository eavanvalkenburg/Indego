# Changelog

<<<<<<< HEAD
=======
## 0.6 2019-08-11
Tested with Hassio 0.97.1 and Bosch Indego 1000

### Breaking changes

### Changes
- Added sensor **Indego State Detailed**
- Modified sensor **Indego Mower State** to have 5 states:
    - Docked
    - Mowing
    - Diagnostic mode
    - End of life
    - Software update
    - Stuck
- Better handling of API calls (in case of unknown response)

>>>>>>> c90cc7df
## 0.5 2019-08-11
Tested with Hassio 0.96.5 and 0.97.1 and Bosch Indego 1000

### Breaking changes

### Changes
- Rewritten API to make less calls to Bosch API servers.
- Added class Mower to implement better handling of API and updates.
- Added two sensors: **Indego battery %** and **Indego battery V** (experimental)

## 0.3 2019-08-01
Tested with Hassio 0.96.5 and Bosch Indego 1000

### Breaking changes
Fixed a typo in service name. New name is "indego.mower_command"
Changed default names on sensors to make them shorter.

### Changes
Uses pyIndego 0.1.6
- Added getSerial in API
Added sensor for Runtime
Added properties on sensor **mower state**
- model
- serial
- firmware 
Added properties on sensor **lawn mowed**
- Session Operation
- Session Mowing
- Session Charging
Added binary sensor **update available**
Added sensor "runtime total" with properties
- Total Operation
- Total Mowing
- Total Charging 
Code refactoring and typos corrected

## 0.2 2019-07-29
Tested with Hassio 0.96.5

### Breaking changes
- Changed from Platform to Domain. This means changes in the component configuration in the configuration.yaml.

### Changes

- Exposed a service-call to HA to send commands to mower
- Added different icons to the sensors
- Dynamic icon for Alert Sensor
- Added RELEASENOTES.md
- Updated API with new function for counting Alerts and showing Detailed Alerts description

## 0.1 2019-07-27

### Changes
Added 3 new sensors:
- lawn_moved
- mower_alert
- mowing_mode<|MERGE_RESOLUTION|>--- conflicted
+++ resolved
@@ -1,7 +1,5 @@
 # Changelog
 
-<<<<<<< HEAD
-=======
 ## 0.6 2019-08-11
 Tested with Hassio 0.97.1 and Bosch Indego 1000
 
@@ -18,7 +16,6 @@
     - Stuck
 - Better handling of API calls (in case of unknown response)
 
->>>>>>> c90cc7df
 ## 0.5 2019-08-11
 Tested with Hassio 0.96.5 and 0.97.1 and Bosch Indego 1000
 
